<template>
  <div>
    <ConfirmDialog ref="confirm" />

    <ResumeErrorDialog
      :dialog="resumeErrorDialog"
      @exit="navigateToDashboard"
    />

    <SaveErrorDialog
      :dialog="saveErrorDialog"
      :disableRetry="busySaving"
      :errors="saveErrors"
      :warnings="saveWarnings"
      @exit="navigateToDashboard"
      @retry="onClickFilePay"
      @okay="resetErrors"
    />

    <PaymentErrorDialog
      :dialog="paymentErrorDialog"
      @exit="navigateToDashboard"
    />

    <div id="standalone-directors" ref="standaloneDirectors">
      <!-- Initial Page Load Transition -->
      <div class="loading-container fade-out">
        <div class="loading__content">
          <v-progress-circular color="primary" :size="50" indeterminate></v-progress-circular>
          <div class="loading-msg">Preparing Your Filing</div>
        </div>
      </div>

      <v-container id="standalone-directors-container" class="view-container">
        <article id="standalone-directors-article">
          <header>
            <h1 id="filing-header">Change of Directors</h1>

            <v-alert type="info" :value="true" icon="info" outline style="background-color: white;">
              Director changes can be made as far back as {{ earliestDateToSet }}.
            </v-alert>
          </header>

          <!-- Director Information -->
          <section>
            <Directors ref="directorsList"
              @directorsChange="directorsChange"
              @earliestDateToSet="earliestDateToSet=$event"
              @directorFormValid="directorFormValid=$event"
              @allDirectors="allDirectors=$event"
              @directorEditAction="directorEditInProgress=$event"
              :asOfDate="currentDate"
              />
          </section>

          <!-- Certify -->
          <section>
            <header>
              <h2 id="AR-step-4-header">Certify Correct</h2>
              <p>Enter the name of the current director, officer, or lawyer submitting this Annual Report.</p>
            </header>
            <Certify
              :isCertified.sync="isCertified"
              :certifiedBy.sync="certifiedBy"
              @valid="certifyFormValid=$event"
            />
          </section>
        </article>

        <aside>
          <affix relative-element-selector="#standalone-directors-article" :offset="{ top: 120, bottom: 40 }">
            <sbc-fee-summary v-bind:filingData="[...filingData]" v-bind:payURL="payAPIURL"/>
          </affix>
        </aside>
      </v-container>

      <v-container id="buttons-container" class="list-item">
        <div class="buttons-left">
          <v-btn id="cod-save-btn" large
            :disabled="!isSaveButtonEnabled || busySaving"
            :loading="saving"
            @click="onClickSave">
            Save
          </v-btn>
          <v-btn id="cod-save-resume-btn" large
            :disabled="!isSaveButtonEnabled || busySaving"
            :loading="savingResuming"
            @click="onClickSaveResume">
            Save &amp; Resume Later
          </v-btn>
        </div>

        <div class="buttons-right">
          <v-tooltip top color="#3b6cff">
            <v-btn
              slot="activator"
              id="cod-file-pay-btn"
              color="primary"
              large
              :depressed="isRoleStaff"
              :ripple="!isRoleStaff"
              :disabled="!validated || busySaving"
              :loading="filingPaying"
              @click="onClickFilePay">
              File &amp; Pay
            </v-btn>
            <span v-if="isRoleStaff">Staff are not allowed to file.</span>
            <span v-else>Ensure all of your information is entered correctly before you File &amp; Pay.<br>
              There is no opportunity to change information beyond this point.</span>
          </v-tooltip>
          <v-btn
            id="cod-cancel-btn"
            large
            to="/dashboard">
            Cancel
          </v-btn>
        </div>
      </v-container>
    </div>
  </div>
</template>

<script lang="ts">
import axios from '@/axios-auth'
import Directors from '@/components/AnnualReport/Directors.vue'
import { Affix } from 'vue-affix'
import SbcFeeSummary from 'sbc-common-components/src/components/SbcFeeSummary.vue'
import { mapState, mapGetters } from 'vuex'
import { BAD_REQUEST, PAYMENT_REQUIRED } from 'http-status-codes'
import Certify from '@/components/AnnualReport/Certify.vue'
import ConfirmDialog from '@/components/ConfirmDialog.vue'
import PaymentErrorDialog from '@/components/AnnualReport/PaymentErrorDialog.vue'
import ResumeErrorDialog from '@/components/AnnualReport/ResumeErrorDialog.vue'
import SaveErrorDialog from '@/components/AnnualReport/SaveErrorDialog.vue'

export default {
  name: 'StandaloneDirectorsFiling',

  components: {
    Directors,
    SbcFeeSummary,
    Affix,
    Certify,
    ConfirmDialog,
    PaymentErrorDialog,
    ResumeErrorDialog,
    SaveErrorDialog
  },

  data () {
    return {
      allDirectors: [],
      loadingMsg: 'Redirecting to PayBC to Process Your Payment',
      filingData: [],
      resumeErrorDialog: false,
      saveErrorDialog: false,
      paymentErrorDialog: false,
      earliestDateToSet: 'your last filing',
      isCertified: false,
      certifiedBy: '',
      certifyFormValid: false,
      directorFormValid: true,
      directorEditInProgress: false,
      filingId: null,
      saving: false,
      savingResuming: false,
      filingPaying: false,
      haveChanges: false,
      saveErrors: [],
      saveWarnings: []
    }
  },

  computed: {
    ...mapState(['currentDate', 'entityName', 'entityIncNo', 'entityFoundingDate']),

    ...mapGetters(['isRoleStaff']),

    validated () {
<<<<<<< HEAD
      return (this.isCertified && this.directorFormValid && this.filingData.length > 0 &&
      !this.directorEditInProgress)
=======
      return (this.certifyFormValid && this.directorFormValid && this.filingData.length > 0)
>>>>>>> a359b50c
    },

    busySaving () {
      return this.saving || this.savingResuming || this.filingPaying
    },

    isSaveButtonEnabled () {
      return (this.directorFormValid && this.filingData.length > 0 && !this.directorEditInProgress)
    },

    payAPIURL () {
      return sessionStorage.getItem('PAY_API_URL')
    }
  },

  created () {
    // before unloading this page, if there are changes then prompt user
    window.onbeforeunload = (event) => {
      if (this.haveChanges) {
        event.preventDefault()
        // NB: custom text is not supported in all browsers
        event.returnValue = 'You have unsaved changes. Are you sure you want to leave?'
      }
    }

    // NB: filing id of 0 means "new"
    // otherwise it's a draft filing id
    this.filingId = this.$route.params.id

    // if tombstone data isn't set, route to home
    if (!this.entityIncNo || (this.filingId === undefined)) {
      this.$router.push('/')
    }

    if (this.filingId > 0) {
      // resume draft filing
      this.fetchChangeOfDirectors()
    }
  },

  beforeRouteLeave (to, from, next) {
    if (!this.haveChanges) {
      // no changes -- resolve promise right away
      next()
      return
    }

    // open confirmation dialog and wait for response
    this.$refs.confirm.open(
      'Save Your Changes to Your Change of Directors?',
      'You have unsaved changes in your Change of Directors. Do you want to save your changes?',
      { width: '40rem', persistent: true, yes: 'Save', no: 'Don\'t save' }
    ).then(async (confirm) => {
      // if we get here, Yes or No was clicked
      if (confirm) {
        await this.onClickSave()
      } else {
        this.haveChanges = false
      }
      next()
    }).catch(() => {
      // if we get here, Cancel was clicked
      next(false)
    })
  },

  methods: {
    directorsChange (modified: boolean) {
      this.haveChanges = true
      // when directors change, update filing data
      this.toggleFiling(modified ? 'add' : 'remove', 'OTCDR')
    },

    async onClickSave () {
      // prevent double saving
      if (this.busySaving) return

      this.saving = true
      const filing = await this.saveFiling(true)
      if (filing) {
        this.filingId = +filing.header.filingId
      }
      this.saving = false
    },

    async onClickSaveResume () {
      // prevent double saving
      if (this.busySaving) return

      this.savingResuming = true
      const filing = await this.saveFiling(true)
      // on success, redirect to Home URL
      if (filing) {
        const homeURL = window.location.origin || ''
        window.location.assign(homeURL)
      }
      this.savingResuming = false
    },

    async onClickFilePay () {
      // staff are not allowed to file
      if (this.isRoleStaff) return false

      // prevent double saving
      if (this.busySaving) return true

      this.filingPaying = true
      const filing = await this.saveFiling(false)
      // on success, redirect to Pay URL
      if (filing && filing.header) {
        const origin = window.location.origin || ''
        const filingId = +filing.header.filingId
        const returnURL = encodeURIComponent(origin + '/dashboard?filing_id=' + filingId)
        let authStub: string = sessionStorage.getItem('AUTH_URL') || ''
        if (!(authStub.endsWith('/'))) { authStub += '/' }
        const paymentToken = filing.header.paymentToken
        const payURL = authStub + 'makepayment/' + paymentToken + '/' + returnURL
        // TODO: first check if pay UI is reachable, else display modal dialog
        window.location.assign(payURL)
      }
      this.filingPaying = false
      return true
    },

    async saveFiling (isDraft) {
      this.saveErrorDialog = false
      let changeOfDirectors = null

      const header = {
        header: {
          name: 'changeOfDirectors',
          certifiedBy: this.certifiedBy || '',
          email: 'no_one@never.get',
          date: this.currentDate
        }
      }

      const business = {
        business: {
          foundingDate: this.entityFoundingDate,
          identifier: this.entityIncNo,
          legalName: this.entityName
        }
      }

      if (this.isDataChanged('OTCDR')) {
        changeOfDirectors = {
          changeOfDirectors: {
            directors: this.allDirectors
          }
        }
      }

      const filingData = {
        filing: Object.assign(
          {},
          header,
          business,
          changeOfDirectors
        )
      }

      if (this.filingId > 0) {
        // we have a filing id, so we are updating an existing filing
        let url = this.entityIncNo + '/filings/' + this.filingId
        if (isDraft) { url += '?draft=true' }
        let filing = null
        await axios.put(url, filingData).then(res => {
          if (!res || !res.data || !res.data.filing) { throw new Error('invalid API response') }
          filing = res.data.filing
          this.haveChanges = false
        }).catch(error => {
          if (error && error.response && error.response.status === PAYMENT_REQUIRED) {
            this.paymentErrorDialog = true
          } else if (error && error.response && error.response.status === BAD_REQUEST) {
            if (error.response.data.errors) {
              this.saveErrors = error.response.data.errors
            }
            if (error.response.data.warnings) {
              this.saveWarnings = error.response.data.warnings
            }
            this.saveErrorDialog = true
          } else {
            this.saveErrorDialog = true
          }
        })
        return filing
      } else {
        // filing id is 0, so we are saving a new filing
        let url = this.entityIncNo + '/filings'
        if (isDraft) { url += '?draft=true' }
        let filing = null
        await axios.post(url, filingData).then(res => {
          if (!res || !res.data || !res.data.filing) { throw new Error('invalid API response') }
          filing = res.data.filing
          this.haveChanges = false
        }).catch(error => {
          if (error && error.response && error.response.status === PAYMENT_REQUIRED) {
            this.paymentErrorDialog = true
          } else if (error && error.response && error.response.status === BAD_REQUEST) {
            if (error.response.data.errors) {
              this.saveErrors = error.response.data.errors
            }
            if (error.response.data.warnings) {
              this.saveWarnings = error.response.data.warnings
            }
            this.saveErrorDialog = true
          } else {
            this.saveErrorDialog = true
          }
        })
        return filing
      }
    },

    toggleFiling (setting, filing) {
      let added = false
      for (let i = 0; i < this.filingData.length; i++) {
        if (this.filingData[i].filingTypeCode === filing) {
          if (setting === 'add') {
            added = true
          } else {
            this.filingData.splice(i, 1)
          }
          break
        }
      }
      if (setting === 'add' && !added) {
        this.filingData.push({ filingTypeCode: filing, entityType: 'CP' })
      }
    },

    isDataChanged (key) {
      return this.filingData.find(o => o.filingTypeCode === key)
    },

    navigateToDashboard () {
      this.haveChanges = false
      this.dialog = false
      this.$router.push('/dashboard')
    },

    fetchChangeOfDirectors () {
      const url = this.entityIncNo + '/filings/' + this.filingId
      axios.get(url).then(response => {
        if (response && response.data) {
          const filing = response.data.filing
          try {
            // verify data
            if (!filing) throw new Error('missing filing')
            if (!filing.header) throw new Error('missing header')
            if (!filing.business) throw new Error('missing business')
            if (filing.header.name !== 'changeOfDirectors') throw new Error('invalid filing type')
            if (filing.business.identifier !== this.entityIncNo) throw new Error('invalid business identifier')
            if (filing.business.legalName !== this.entityName) throw new Error('invalid business legal name')

            this.certifiedBy = filing.header.certifiedBy

            const changeOfDirectors = filing.changeOfDirectors
            if (changeOfDirectors) {
              if (changeOfDirectors.directors && changeOfDirectors.directors.length > 0) {
                if (this.$refs.directorsList && this.$refs.directorsList.setAllDirectors) {
                  this.$refs.directorsList.setAllDirectors(changeOfDirectors.directors)
                }
                this.toggleFiling('add', 'OTCDR')
              } else {
                throw new Error('invalid change of directors')
              }
            } else {
              // To handle the condition of save as draft without change of director
              if (this.$refs.directorsList && this.$refs.directorsList.getDirectors) {
                this.$refs.directorsList.getDirectors()
              }
            }
          } catch (err) {
            console.log(`fetchData() error - ${err.message}, filing =`, filing)
            this.resumeErrorDialog = true
          }
        }
      }).catch(error => {
        console.error('fetchData() error =', error)
        this.resumeErrorDialog = true
      })
    },

    resetErrors () {
      this.saveErrorDialog = false
      this.saveErrors = []
      this.saveWarnings = []
    }
  },

  watch: {
    isCertified (val) {
      this.haveChanges = true
    },

    certifiedBy (val) {
      this.haveChanges = true
    }
  }
}
</script>

<style lang="stylus" scoped>
@import '../assets/styles/theme.styl'

article
  .v-card
    line-height: 1.2rem;
    font-size: 0.875rem;

section p
  // font-size 0.875rem
  color: $gray6;

section + section
  margin-top: 3rem;

h2
  margin-bottom: 0.25rem;

#filing-header
  margin-bottom: 1.25rem;
  line-height: 2rem;
  letter-spacing: -0.01rem;
  font-size: 2rem;
  font-weight: 500;

.title-container
  margin-bottom: 0.5rem;

.agm-date
  margin-left: 0.25rem;
  font-weight: 300;

// Save & Filing Buttons
#buttons-container
  padding-top: 2rem;
  border-top: 1px solid $gray5;

  .buttons-left
    width: 50%;

  .buttons-right
    margin-left auto

  .v-btn + .v-btn
    margin-left: 0.5rem;
</style><|MERGE_RESOLUTION|>--- conflicted
+++ resolved
@@ -177,12 +177,8 @@
     ...mapGetters(['isRoleStaff']),
 
     validated () {
-<<<<<<< HEAD
-      return (this.isCertified && this.directorFormValid && this.filingData.length > 0 &&
+      return (this.certifyFormValid && this.directorFormValid && this.filingData.length > 0 &&
       !this.directorEditInProgress)
-=======
-      return (this.certifyFormValid && this.directorFormValid && this.filingData.length > 0)
->>>>>>> a359b50c
     },
 
     busySaving () {
